<<<<<<< HEAD
[package]
name = "octotype"
description = "A typing trainer for your terminal"
version = "0.4.0"
=======
[workspace]
members = ["gladius", "octotype"]
resolver = "3"

[workspace.package]
version = "0.4.2"
>>>>>>> 2ef2f8da
edition = "2024"
authors = ["Mads Ahlquist Jensen <madsaj10@outlook.com>"]
repository = "https://github.com/mahlquistj/octotype"
license = "MIT"
readme = "README.md"
keywords = ["typing-trainer", "tui", "ratatui"]
categories = ["command-line-utilities"]
exclude = [
"octotype.wiki/*", 
".github/*", 
"flake.nix", 
"flake.lock",
"modes/*",
"sources/*",
"themes/*",
"docs/*"
]

[profile.release]
strip = true
opt-level = "z"
lto = true
codegen-units = 1
panic = "abort"

[lints.clippy]
# Groups
perf = { level = "deny", priority = -1 }
correctness = { level = "deny", priority = -1 }
complexity = { level = "deny", priority = -1 }
style = { level = "deny", priority = -1 }
nursery = { level = "deny", priority = -1 }

[dependencies]
gladius = { version = "0.4" }

ratatui = { version = "0.29", features = ["serde"] }
serde = { version = "1.0", features = ["derive", "rc"] }
figment = { version = "0.10", features = ["toml", "env"] }
strum = { version = "0.27", features = ["derive"] }
clap = { version = "4.5", features = ["derive"] }
derive_more = { version = "2.0", features = ["from", "deref", "deref_mut", "display"]}

terminal-colorsaurus = "1.0.0"
thiserror = "2.0"
crossterm = "0.29"
directories = "6.0"
toml = "0.9"
which = "8.0"
ansi_colours = "1.2.3"
web-time = "1.1"
criterion = "0.7"
simple-mermaid = "0.2"<|MERGE_RESOLUTION|>--- conflicted
+++ resolved
@@ -1,16 +1,7 @@
-<<<<<<< HEAD
 [package]
 name = "octotype"
 description = "A typing trainer for your terminal"
-version = "0.4.0"
-=======
-[workspace]
-members = ["gladius", "octotype"]
-resolver = "3"
-
-[workspace.package]
 version = "0.4.2"
->>>>>>> 2ef2f8da
 edition = "2024"
 authors = ["Mads Ahlquist Jensen <madsaj10@outlook.com>"]
 repository = "https://github.com/mahlquistj/octotype"
